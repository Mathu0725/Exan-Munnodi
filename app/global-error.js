--- conflicted
+++ resolved
@@ -1,11 +1,7 @@
 'use client';
 
 import { useEffect } from 'react';
-<<<<<<< HEAD
-import { FaExclamationTriangle, FaRedo, FaHome } from 'react-icons/fa';
-=======
 import { FaExclamationTriangle, FaRedoAlt, FaHome } from 'react-icons/fa';
->>>>>>> 70fde062
 import Link from 'next/link';
 
 export default function GlobalError({ error, reset }) {
@@ -40,11 +36,7 @@
             onClick={reset}
             className='group px-6 py-3 bg-gradient-to-r from-red-600 to-red-700 text-white font-semibold rounded-lg shadow-lg hover:from-red-700 hover:to-red-800 transform transition-all duration-300 hover:scale-105 flex items-center'
           >
-<<<<<<< HEAD
-            <FaRedo className="mr-2" />
-=======
             <FaRedoAlt className='mr-2' />
->>>>>>> 70fde062
             Try Again
           </button>
 
