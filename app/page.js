--- conflicted
+++ resolved
@@ -257,18 +257,6 @@
         </div>
       </section>
 
-<<<<<<< HEAD
-        {/* Quick Creation Modals - Only render client-side */}
-        {typeof window !== 'undefined' && showQuickStaffCreation && (
-          <QuickStaffCreation onClose={() => setShowQuickStaffCreation(false)} />
-        )}
-        {typeof window !== 'undefined' && showQuickStudentCreation && (
-          <QuickStudentCreation onClose={() => setShowQuickStudentCreation(false)} />
-        )}
-        {typeof window !== 'undefined' && showQuickAdminCreation && (
-          <QuickAdminCreation onClose={() => setShowQuickAdminCreation(false)} />
-        )}
-=======
       {/* Quick Creation Modals */}
       {showQuickStaffCreation && (
         <QuickStaffCreation onClose={() => setShowQuickStaffCreation(false)} />
@@ -281,7 +269,6 @@
       {showQuickAdminCreation && (
         <QuickAdminCreation onClose={() => setShowQuickAdminCreation(false)} />
       )}
->>>>>>> 70fde062
     </PageWrapper>
   );
 }