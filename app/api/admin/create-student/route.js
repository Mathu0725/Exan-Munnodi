import { NextResponse } from 'next/server';
import bcrypt from 'bcryptjs';
import prisma from '@/lib/prisma';
<<<<<<< HEAD
import { verifyAuth, ROLES } from '@/lib/auth-middleware';
=======
import { verifyAccessToken } from '@/lib/jwt';
import { cookies } from 'next/headers';
>>>>>>> 70fde062

export async function POST(request) {
  try {
    // Verify authentication and authorization
    const authResult = await verifyAuth(request, {
      requiredRoles: [ROLES.SUPER_ADMIN, ROLES.ADMIN]
    });

    if (!authResult.success) {
      return authResult.error;
    }

<<<<<<< HEAD
    const user = authResult.user;
=======
    const decoded = verifyAccessToken(token);

    // Only Super Admin and Admin can create students
    if (!['Super Admin', 'Admin'].includes(decoded.role)) {
      return NextResponse.json(
        {
          error:
            'Unauthorized. Only Super Admin and Admin can create students.',
        },
        { status: 403 }
      );
    }
>>>>>>> 70fde062

    const {
      name,
      email,
      password,
      institution,
      phone,
      studentId,
      grade,
      department,
    } = await request.json();

    // Validation
    if (!name || !email || !password) {
      return NextResponse.json(
        { error: 'Name, email, and password are required.' },
        { status: 400 }
      );
    }

    if (password.length < 8) {
      return NextResponse.json(
        { error: 'Password must be at least 8 characters long.' },
        { status: 400 }
      );
    }

    // Check if email already exists
    const existingUser = await prisma.user.findUnique({
      where: { email: email.toLowerCase().trim() },
    });

    if (existingUser) {
      return NextResponse.json(
        { error: 'A user with this email already exists.' },
        { status: 400 }
      );
    }

    // Hash password
    const hashedPassword = await bcrypt.hash(password, 12);

    // Create student
    const newStudent = await prisma.user.create({
      data: {
        name: name.trim(),
        email: email.toLowerCase().trim(),
        password: hashedPassword,
        role: 'Student',
        status: 'Pending', // Students need approval
        institution: institution?.trim() || null,
        phone: phone?.trim() || null,
        approvedById: decoded.id, // Admin/Super Admin who created this student
        // Student-specific fields
        studentId: studentId?.trim() || null,
        grade: grade?.trim() || null,
        department: department?.trim() || null,
      },
      select: {
        id: true,
        name: true,
        email: true,
        role: true,
        status: true,
        institution: true,
        phone: true,
        studentId: true,
        grade: true,
        department: true,
        createdAt: true,
      },
    });

    // Create a notification for the new student
    await prisma.notification.create({
      data: {
        title: 'Student Account Created - Pending Approval',
        message: `Your student account has been created by ${decoded.name}. Your account is pending approval by an administrator.`,
        type: 'info',
        userId: newStudent.id,
      },
    });

    // Create a notification for admins about the new student
    const admins = await prisma.user.findMany({
      where: {
        role: { in: ['Admin', 'Super Admin'] },
        status: 'Active',
      },
      select: { id: true },
    });

    for (const admin of admins) {
      await prisma.notification.create({
        data: {
          title: 'New Student Registration',
          message: `A new student "${newStudent.name}" has been registered and is pending approval.`,
          type: 'info',
          userId: admin.id,
        },
      });
    }

    return NextResponse.json(
      {
        success: true,
        message: 'Student created successfully. Account is pending approval.',
        student: newStudent,
      },
      { status: 201 }
    );
  } catch (error) {
    console.error('Create student error:', error);
    return NextResponse.json(
      { error: 'Failed to create student.' },
      { status: 500 }
    );
  }
}<|MERGE_RESOLUTION|>--- conflicted
+++ resolved
@@ -1,27 +1,19 @@
 import { NextResponse } from 'next/server';
 import bcrypt from 'bcryptjs';
 import prisma from '@/lib/prisma';
-<<<<<<< HEAD
-import { verifyAuth, ROLES } from '@/lib/auth-middleware';
-=======
 import { verifyAccessToken } from '@/lib/jwt';
 import { cookies } from 'next/headers';
->>>>>>> 70fde062
 
 export async function POST(request) {
   try {
-    // Verify authentication and authorization
-    const authResult = await verifyAuth(request, {
-      requiredRoles: [ROLES.SUPER_ADMIN, ROLES.ADMIN]
-    });
+    // Check authentication using JWT token
+    const cookieStore = cookies();
+    const token = cookieStore.get('auth_token')?.value;
 
-    if (!authResult.success) {
-      return authResult.error;
+    if (!token) {
+      return NextResponse.json({ error: 'Unauthorized' }, { status: 401 });
     }
 
-<<<<<<< HEAD
-    const user = authResult.user;
-=======
     const decoded = verifyAccessToken(token);
 
     // Only Super Admin and Admin can create students
@@ -34,7 +26,6 @@
         { status: 403 }
       );
     }
->>>>>>> 70fde062
 
     const {
       name,
