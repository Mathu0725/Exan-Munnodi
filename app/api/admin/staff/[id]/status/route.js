--- conflicted
+++ resolved
@@ -1,18 +1,5 @@
 import { NextResponse } from 'next/server';
 import prisma from '@/lib/prisma';
-<<<<<<< HEAD
-import { verifyAuth, ROLES } from '@/lib/auth-middleware';
-
-export async function PATCH(request, { params }) {
-  try {
-    // Verify authentication and authorization
-    const authResult = await verifyAuth(request, {
-      requiredRoles: [ROLES.SUPER_ADMIN, ROLES.ADMIN, ROLES.CONTENT_EDITOR]
-    });
-
-    if (!authResult.success) {
-      return authResult.error;
-=======
 import jwt from 'jsonwebtoken';
 import { cookies } from 'next/headers';
 import { verifyAccessToken } from '@/lib/jwt';
@@ -23,17 +10,12 @@
     const token = cookieStore.get('auth_token')?.value;
     if (!token) {
       return NextResponse.json({ error: 'Unauthorized' }, { status: 401 });
->>>>>>> 70fde062
     }
     const decoded = verifyAccessToken(token);
 
-<<<<<<< HEAD
-    const user = authResult.user;
-=======
     if (!['Admin', 'Content Editor', 'Super Admin'].includes(decoded.role)) {
       return NextResponse.json({ error: 'Unauthorized' }, { status: 403 });
     }
->>>>>>> 70fde062
 
     const { id } = params;
     const { status } = await request.json();
