import crypto from 'crypto';
import prisma from '@/lib/prisma';
import { NextResponse } from 'next/server';
import { emailService } from '@/services/emailService';

export async function POST(request) {
  try {
    const { email } = await request.json();

    if (!email) {
      return NextResponse.json(
        { success: false, message: 'Email is required.' },
        { status: 400 }
      );
    }

    const user = await prisma.user.findUnique({
      where: { email: email.toLowerCase() },
    });

    if (!user) {
      return NextResponse.json({ success: true });
    }

    const token = crypto.randomBytes(32).toString('hex');
    const tokenHash = crypto.createHash('sha256').update(token).digest('hex');
    const otp = String(Math.floor(100000 + Math.random() * 900000));
    const expiresAt = new Date(Date.now() + 30 * 60 * 1000);

    await prisma.passwordResetToken.create({
      data: {
        token: tokenHash, // Store hashed token instead of plain
        userId: user.id,
        expiresAt,
        otp,
      },
    });

    try {
      await emailService.sendPasswordResetEmail(user.email, token, otp);
    } catch (emailError) {
      console.error('Password reset email failed:', emailError.message);
<<<<<<< HEAD
      // In development, log the token for testing purposes only
      if (process.env.NODE_ENV === 'development') {
        console.log(`[DEV] Password reset token for ${email}: ${token}`);
        console.log(`[DEV] OTP for ${email}: ${otp}`);
=======
      if (process.env.NODE_ENV !== 'production') {
        console.log(`Password reset token for ${email}: ${token}`);
>>>>>>> 70fde062
      }
    }

    return NextResponse.json({
      success: true,
      message: 'If an account exists, reset code and link were sent.',
    });
  } catch (error) {
    console.error('Forgot password error:', error);
    return NextResponse.json(
      { success: false, message: 'Failed to process request.' },
      { status: 500 }
    );
  }
}<|MERGE_RESOLUTION|>--- conflicted
+++ resolved
@@ -40,15 +40,8 @@
       await emailService.sendPasswordResetEmail(user.email, token, otp);
     } catch (emailError) {
       console.error('Password reset email failed:', emailError.message);
-<<<<<<< HEAD
-      // In development, log the token for testing purposes only
-      if (process.env.NODE_ENV === 'development') {
-        console.log(`[DEV] Password reset token for ${email}: ${token}`);
-        console.log(`[DEV] OTP for ${email}: ${otp}`);
-=======
       if (process.env.NODE_ENV !== 'production') {
         console.log(`Password reset token for ${email}: ${token}`);
->>>>>>> 70fde062
       }
     }
 
