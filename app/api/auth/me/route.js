<<<<<<< HEAD
import { JWTService } from '@/lib/jwt';
=======
import { verifyAccessToken } from '@/lib/jwt';
>>>>>>> 70fde062
import prisma from '@/lib/prisma';
import { NextResponse } from 'next/server';
import { cookies } from 'next/headers';

const sanitizeUser = user => {
  const { password, ...safe } = user;
  return safe;
};

export async function GET() {
  try {
    const cookieStore = cookies();
    const token = cookieStore.get('auth_token')?.value;

    if (!token) {
      return NextResponse.json(
        { success: false, message: 'Not authenticated' },
        { status: 401 }
      );
    }

<<<<<<< HEAD
    // Verify access token using JWT service
    const decoded = JWTService.verifyAccessToken(token);
=======
    const decoded = verifyAccessToken(token);
>>>>>>> 70fde062

    const user = await prisma.user.findUnique({
      where: { id: decoded.id },
      include: {
        profile: true,
      },
    });

    if (!user) {
      return NextResponse.json(
        { success: false, message: 'User not found' },
        { status: 404 }
      );
    }

    return NextResponse.json({ success: true, data: sanitizeUser(user) });
  } catch (error) {
<<<<<<< HEAD
    if (error.message.includes('Invalid or expired')) {
      return NextResponse.json({ success: false, message: 'Invalid or expired token' }, { status: 401 });
=======
    if (
      error.name === 'JsonWebTokenError' ||
      error.name === 'TokenExpiredError'
    ) {
      return NextResponse.json(
        { success: false, message: 'Invalid token' },
        { status: 401 }
      );
>>>>>>> 70fde062
    }
    console.error('Me endpoint error:', error);
    return NextResponse.json(
      { success: false, message: 'Failed to authenticate' },
      { status: 500 }
    );
  }
}<|MERGE_RESOLUTION|>--- conflicted
+++ resolved
@@ -1,8 +1,4 @@
-<<<<<<< HEAD
-import { JWTService } from '@/lib/jwt';
-=======
 import { verifyAccessToken } from '@/lib/jwt';
->>>>>>> 70fde062
 import prisma from '@/lib/prisma';
 import { NextResponse } from 'next/server';
 import { cookies } from 'next/headers';
@@ -24,12 +20,7 @@
       );
     }
 
-<<<<<<< HEAD
-    // Verify access token using JWT service
-    const decoded = JWTService.verifyAccessToken(token);
-=======
     const decoded = verifyAccessToken(token);
->>>>>>> 70fde062
 
     const user = await prisma.user.findUnique({
       where: { id: decoded.id },
@@ -47,10 +38,6 @@
 
     return NextResponse.json({ success: true, data: sanitizeUser(user) });
   } catch (error) {
-<<<<<<< HEAD
-    if (error.message.includes('Invalid or expired')) {
-      return NextResponse.json({ success: false, message: 'Invalid or expired token' }, { status: 401 });
-=======
     if (
       error.name === 'JsonWebTokenError' ||
       error.name === 'TokenExpiredError'
@@ -59,7 +46,6 @@
         { success: false, message: 'Invalid token' },
         { status: 401 }
       );
->>>>>>> 70fde062
     }
     console.error('Me endpoint error:', error);
     return NextResponse.json(
